# Copyright 2022 MosaicML LLM Foundry authors
# SPDX-License-Identifier: Apache-2.0

import logging
import os
import warnings
from typing import Any, Dict, List, Optional, Tuple, Union

import torch
from composer import algorithms
from composer.callbacks import (EarlyStopper, Generate, LRMonitor,
                                MemoryMonitor, OptimizerMonitor,
                                RuntimeEstimator, SpeedMonitor)
from composer.core import Algorithm, Callback, Evaluator
from composer.datasets.in_context_learning_evaluation import \
    get_icl_task_dataloader
from composer.loggers import (InMemoryLogger, LoggerDestination, MLFlowLogger,
                              TensorboardLogger, WandBLogger)
from composer.optim import DecoupledAdamW
from composer.optim.scheduler import (ComposerScheduler,
                                      ConstantWithWarmupScheduler,
                                      CosineAnnealingWithWarmupScheduler,
                                      LinearWithWarmupScheduler)
from composer.utils import dist
from omegaconf import DictConfig, ListConfig
from omegaconf import OmegaConf as om
from torch.optim.optimizer import Optimizer
from transformers import AutoTokenizer, PreTrainedTokenizerBase

from llmfoundry.callbacks import (AsyncEval, EvalGauntlet, FDiffMetrics,
                                  GlobalLRScaling, HuggingFaceCheckpointer,
                                  LayerFreezing, MonolithicCheckpointSaver,
                                  ScheduledGarbageCollector)
from llmfoundry.optim import (DecoupledAdaLRLion, DecoupledClipLion,
                              DecoupledLionW, DecoupledLionW_8bit)
from llmfoundry.optim.scheduler import InverseSquareRootWithWarmupScheduler
from llmfoundry.tokenizers.tiktoken import TiktokenTokenizerWrapper

log = logging.getLogger(__name__)


def build_icl_data_and_gauntlet(
    icl_tasks_config: Union[str, ListConfig],
    eval_gauntlet_config: Optional[Union[str, DictConfig]],
    tokenizer: PreTrainedTokenizerBase,
    device_eval_batch_size: int,
    icl_seq_len: int,
    icl_subset_num_batches: Optional[int] = None
) -> Tuple[List[Evaluator], List[str], Optional[EvalGauntlet]]:
    icl_evaluators, logger_keys = build_icl_evaluators(
        icl_tasks_config,
        tokenizer,
        icl_seq_len,
        device_eval_batch_size,
        icl_subset_num_batches=icl_subset_num_batches)
    eval_gauntlet_cb = None
    if eval_gauntlet_config is not None:
        if isinstance(eval_gauntlet_config, str):
            with open(eval_gauntlet_config, 'r') as icl_f:
                eval_gauntlet_cfg = om.load(icl_f)
            eval_gauntlet = eval_gauntlet_cfg.eval_gauntlet
        elif isinstance(eval_gauntlet_config, DictConfig):  # pyright: ignore
            eval_gauntlet = eval_gauntlet_config
        else:
            raise ValueError(
                f'Got invalid type for eval_gauntlet_config: {type(eval_gauntlet_config)}'
            )
        eval_gauntlet.logger_keys = logger_keys
        eval_gauntlet.benchmark_sizes = {
            e.label: e.dataloader.num_samples for e in icl_evaluators
        }
        eval_gauntlet_cb = EvalGauntlet(**eval_gauntlet)
    return icl_evaluators, logger_keys, eval_gauntlet_cb


<<<<<<< HEAD
def build_callback(
    name: str,
    kwargs: Dict[str, Any],
    config: Dict[str, Any],
) -> Callback:
=======
def build_callback(name: str, kwargs: Union[DictConfig, Dict[str,
                                                             Any]]) -> Callback:
>>>>>>> db279d09
    if name == 'lr_monitor':
        return LRMonitor()
    elif name == 'memory_monitor':
        return MemoryMonitor()
    elif name == 'speed_monitor':
        return SpeedMonitor(window_size=kwargs.get('window_size', 1),
                            gpu_flops_available=kwargs.get(
                                'gpu_flops_available', None))
    elif name == 'fdiff':
        return FDiffMetrics(**kwargs)
    elif name == 'runtime_estimator':
        return RuntimeEstimator()
    elif name == 'optimizer_monitor':
        return OptimizerMonitor(log_optimizer_metrics=kwargs.get(
            'log_optimizer_metrics', True),)
    elif name == 'generate_callback':
        prompts = kwargs.pop('prompts')
        interval = kwargs.pop('interval', None)
        # Generate callback used to be batch_log_interval, so this is for backwards compatibility
        if interval is None:
            batch_log_interval: str = kwargs.pop('batch_log_interval', '')
            if batch_log_interval:
                interval = f'{batch_log_interval}ba'
                warnings.warn(
                    ('generate_callback.batch_log_interval is deprecated and will be removed in a future release.'
                     f'Please use interval: {interval}'),
                    DeprecationWarning,
                )
            else:
                raise KeyError(
                    '"interval" must be specified with generate callback')
        return Generate(prompts=list(prompts), interval=interval, **kwargs)
    elif name == 'global_lr_scaling':
        return GlobalLRScaling(**kwargs)
    elif name == 'layer_freezing':
        return LayerFreezing(**kwargs)
    elif name == 'mono_ckpt_saver':
        return MonolithicCheckpointSaver(**kwargs)
    elif name == 'scheduled_gc':
        return ScheduledGarbageCollector(**kwargs)
    elif name == 'early_stopper':
        return EarlyStopper(**kwargs)
    elif name == 'hf_checkpointer':
        if isinstance(kwargs, DictConfig):
            kwargs = om.to_object(kwargs)  # pyright: ignore
        return HuggingFaceCheckpointer(**kwargs)
    elif name == 'async_eval':
        return AsyncEval(**kwargs, training_config=config)
    else:
        raise ValueError(f'Not sure how to build callback: {name}')


def build_logger(name: str, kwargs: Dict[str, Any]) -> LoggerDestination:
    if name == 'wandb':
        return WandBLogger(**kwargs)
    elif name == 'tensorboard':
        return TensorboardLogger(**kwargs)
    elif name == 'in_memory_logger':
        return InMemoryLogger(**kwargs)
    elif name == 'mlflow':
        return MLFlowLogger(**kwargs)
    elif name == 'inmemory':
        return InMemoryLogger(**kwargs)
    else:
        raise ValueError(f'Not sure how to build logger: {name}')


def build_algorithm(name: str, kwargs: Dict[str, Any]) -> Algorithm:
    if name == 'gradient_clipping':
        return algorithms.GradientClipping(**kwargs)
    elif name == 'alibi':
        return algorithms.Alibi(**kwargs)
    elif name == 'fused_layernorm':
        return algorithms.FusedLayerNorm(**kwargs)
    elif name == 'gated_linear_units':
        return algorithms.GatedLinearUnits(**kwargs)
    elif name == 'low_precision_layernorm':
        return algorithms.LowPrecisionLayerNorm(**kwargs)
    else:
        raise ValueError(f'Not sure how to build algorithm: {name}')


def build_optimizer(model: torch.nn.Module, name: str,
                    optimizer_config: Dict[str, Any]) -> Optimizer:
    if name == 'decoupled_adamw':
        return DecoupledAdamW(model.parameters(), **optimizer_config)
    elif name == 'decoupled_lionw':
        return DecoupledLionW(model.parameters(), **optimizer_config)
    elif name == 'clip_lion':
        return DecoupledClipLion(model.parameters(), **optimizer_config)
    elif name == 'adalr_lion':
        return DecoupledAdaLRLion(model.parameters(), **optimizer_config)
    elif name == 'decoupled_lionw_8b':
        return DecoupledLionW_8bit(model.parameters(), **optimizer_config)
    else:
        raise ValueError(f'Not sure how to build optimizer: {name}')


def build_scheduler(name: str,
                    scheduler_config: Dict[str, Any]) -> ComposerScheduler:
    if name == 'constant_with_warmup':
        return ConstantWithWarmupScheduler(**scheduler_config)
    elif name == 'cosine_with_warmup':
        return CosineAnnealingWithWarmupScheduler(**scheduler_config)
    elif name == 'inv_sqrt_with_warmup':
        return InverseSquareRootWithWarmupScheduler(**scheduler_config)
    elif name == 'linear_decay_with_warmup':
        return LinearWithWarmupScheduler(**scheduler_config)
    else:
        raise ValueError(f'Not sure how to build scheduler: {name}')


def build_tokenizer(
        tokenizer_name: str,
        tokenizer_kwargs: Dict[str, Any]) -> PreTrainedTokenizerBase:
    os.environ['TRANSFORMERS_NO_ADVISORY_WARNINGS'] = '1'
    os.environ['TOKENIZERS_PARALLELISM'] = 'false'

    signal_file_path = f'.node_{dist.get_node_rank()}_local_rank0_completed_tokenizer_setup'

    if dist.is_available() and dist.is_initialized(
    ) and dist.get_world_size() > 1:
        # Make sure the tokenizer files are downloaded and cached first by local rank 0
        with dist.local_rank_zero_download_and_wait(signal_file_path):
            pass

    if tokenizer_name.startswith('tiktoken'):
        tokenizer = TiktokenTokenizerWrapper(**tokenizer_kwargs)
    else:
        tokenizer = AutoTokenizer.from_pretrained(tokenizer_name,
                                                  **tokenizer_kwargs)

        # HuggingFace does not respect the model_max_length kwarg, and overrides it with
        # min(kwargs['model_max_length'], original_config['model_max_length']), so we
        # explicitly set it here
        tokenizer.model_max_length = tokenizer_kwargs.get(
            'model_max_length',
            int(1e30),
        )

    if dist.is_available() and dist.is_initialized(
    ) and dist.get_world_size() > 1:
        if dist.get_local_rank() == 0:
            with open(signal_file_path, 'wb') as f:
                f.write(b'local_rank0_completed_tokenizer_setup')

        dist.barrier()

        if dist.get_local_rank() == 0:
            os.remove(signal_file_path)

    return tokenizer


def build_icl_evaluators(
    icl_tasks: Union[str, ListConfig],
    tokenizer: PreTrainedTokenizerBase,
    default_max_seq_len: int,
    default_batch_size: int,
    destination_dir: Optional[str] = None,
    icl_subset_num_batches: Optional[int] = None,
) -> Tuple[List[Evaluator], List[str]]:
    if destination_dir is None:
        destination_dir = os.getcwd()

    evaluators = []
    logger_keys = []

    icl_tasks_list = None
    if isinstance(icl_tasks, str):
        log.info(f'Extracting ICL task config from path: {icl_tasks}')
        with open(icl_tasks, 'r') as icl_f:
            icl_task_cfg = om.load(icl_f)
        icl_tasks_list = icl_task_cfg.icl_tasks
    else:
        icl_tasks_list = icl_tasks

    def _validate_cfg(icl_cfg: DictConfig):
        assert 'label' in icl_cfg
        assert 'dataset_uri' in icl_cfg and icl_cfg.dataset_uri is not None
        assert 'icl_task_type' in icl_cfg
        assert 'num_fewshot' in icl_cfg

        if 'metric_names' not in icl_cfg:
            if icl_cfg.icl_task_type == 'language_modeling':
                icl_cfg.metric_names = ['InContextLearningLMAccuracy']
            elif icl_cfg.icl_task_type == 'multiple_choice':
                icl_cfg.metric_names = [
                    'InContextLearningMultipleChoiceAccuracy'
                ]
            elif icl_cfg.icl_task_type == 'schema':
                icl_cfg.metric_names = [
                    'InContextLearningMultipleChoiceAccuracy'
                ]
            elif icl_cfg.icl_task_type == 'question_answering':
                icl_cfg.metric_names = ['InContextLearningQAAccuracy']
            elif icl_cfg.icl_task_type == 'code_evaluation':
                icl_cfg.metric_names = ['InContextLearningCodeEvalAccuracy']
            else:
                raise ValueError(
                    f'No metric_names defined, unable to build default metrics for icl_task_type={icl_cfg.icl_task_type}.'
                )

        if 'prompt_string' not in icl_cfg:
            icl_cfg.prompt_string = ''
        if 'example_delimiter' not in icl_cfg:
            icl_cfg.example_delimiter = '\n'
        if 'continuation_delimiter' not in icl_cfg:
            icl_cfg.continuation_delimiter = ' '
        if 'max_seq_len' not in icl_cfg:
            icl_cfg.max_seq_len = default_max_seq_len
        if 'batch_size' not in icl_cfg:
            icl_cfg.batch_size = default_batch_size
        if 'pass_at_k' not in icl_cfg:
            icl_cfg.pass_at_k = 1
        if 'num_beams' not in icl_cfg:
            icl_cfg.num_beams = 20

    for icl_cfg in icl_tasks_list:
        assert isinstance(icl_cfg, DictConfig)
        _validate_cfg(icl_cfg)
        for num_fewshot in list(icl_cfg.num_fewshot):
            if tokenizer.pad_token_id is None:
                # Current workaround to support GPT2 tokenizer with `pad_token_id = None`
                pad_tok_id = tokenizer.eos_token_id
            else:
                pad_tok_id = tokenizer.pad_token_id
            label = f'{icl_cfg.label}/{num_fewshot}-shot'
            metric_names = list(icl_cfg.metric_names)
            # TODO: fix Composer bug when copying local paths and destination exists
            destination_path = f'{destination_dir}/{icl_cfg.label}-{num_fewshot}.jsonl'
            if dist.get_local_rank() == 0 and os.path.exists(destination_path):
                os.remove(destination_path)
            dist.barrier()

            dataloaders = get_icl_task_dataloader(
                icl_cfg.icl_task_type,
                icl_cfg.dataset_uri,
                tokenizer,
                batch_size=icl_cfg.batch_size,
                max_seq_len=icl_cfg.max_seq_len,
                pad_tok_id=pad_tok_id,
                num_fewshot=num_fewshot,
                prompt_string=icl_cfg.prompt_string,
                example_delimiter=icl_cfg.example_delimiter,
                continuation_delimiter=icl_cfg.continuation_delimiter,
                destination_path=destination_path,
                pass_at_k=icl_cfg.pass_at_k,
                generations_per_sample=icl_cfg.num_beams,
                has_categories=icl_cfg.get('has_categories', False),
            )
            if hasattr(
                    icl_cfg,
                    'has_categories') and icl_cfg.has_categories and isinstance(
                        dataloaders, dict):
                for category in dataloaders.keys():
                    logger_keys.extend([
                        f'metrics/{label}/{category}/{m}' for m in metric_names
                    ])
                    evaluators.append(
                        Evaluator(label=f'{label}/{category}',
                                  dataloader=dataloaders[category],
                                  metric_names=metric_names),)
            else:
                logger_keys.extend(
                    [f'metrics/{label}/{m}' for m in metric_names])
                evaluators.append(
                    Evaluator(label=label,
                              dataloader=dataloaders,
                              metric_names=metric_names,
                              subset_num_batches=icl_subset_num_batches))

    return evaluators, logger_keys<|MERGE_RESOLUTION|>--- conflicted
+++ resolved
@@ -73,16 +73,11 @@
     return icl_evaluators, logger_keys, eval_gauntlet_cb
 
 
-<<<<<<< HEAD
 def build_callback(
     name: str,
-    kwargs: Dict[str, Any],
+    kwargs: Union[DictConfig, Dict[str, Any]],
     config: Dict[str, Any],
 ) -> Callback:
-=======
-def build_callback(name: str, kwargs: Union[DictConfig, Dict[str,
-                                                             Any]]) -> Callback:
->>>>>>> db279d09
     if name == 'lr_monitor':
         return LRMonitor()
     elif name == 'memory_monitor':
