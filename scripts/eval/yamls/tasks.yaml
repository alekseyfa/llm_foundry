--- conflicted
+++ resolved
@@ -1,17 +1,16 @@
 icl_tasks:
-<<<<<<< HEAD
-# -
-#   label: jeopardy
-#   dataset_uri: eval/local_data/world_knowledge/jeopardy_all.jsonl # ADD YOUR OWN DATASET URI
-#   num_fewshot: [10]
-#   icl_task_type: language_modeling
-#   continuation_delimiter: "\nAnswer: " # this separates questions from answers
-#   has_categories: true
-# -
-#   label: triviaqa_sm_sub
-#   dataset_uri: eval/local_data/world_knowledge/triviaqa_sm_sub.jsonl # ADD YOUR OWN DATASET URI
-#   num_fewshot: [3]
-#   icl_task_type: question_answering
+-
+  label: jeopardy
+  dataset_uri: eval/local_data/world_knowledge/jeopardy_all.jsonl # ADD YOUR OWN DATASET URI
+  num_fewshot: [10]
+  icl_task_type: language_modeling
+  continuation_delimiter: "\nAnswer: " # this separates questions from answers
+  has_categories: true
+-
+  label: triviaqa_sm_sub
+  dataset_uri: eval/local_data/world_knowledge/triviaqa_sm_sub.jsonl # ADD YOUR OWN DATASET URI
+  num_fewshot: [3]
+  icl_task_type: question_answering
 -
   label: gsm8k
   dataset_uri: eval/local_data/symbolic_problem_solving/gsm8k.jsonl # ADD YOUR OWN DATASET URI
@@ -20,260 +19,28 @@
   cot_delimiter: ' #### '
   continuation_delimiter: "\nA: Let's think step by step. "
   question_prelimiter: "Q: "
-# -
-#   label: agi_eval_sat_math
-#   dataset_uri: eval/local_data/symbolic_problem_solving/agi_eval_sat_math.jsonl # ADD YOUR OWN DATASET URI
-#   num_fewshot: [3]
-#   icl_task_type: question_answering
-#   cot_delimiter: ' #### '
-#   continuation_delimiter: "\nA: Let's think step by step. "
-# -
-#   label: aqua
-#   dataset_uri: eval/local_data/symbolic_problem_solving/aqua.jsonl # ADD YOUR OWN DATASET URI
-#   num_fewshot: [3]
-#   icl_task_type: question_answering
-#   cot_delimiter: ' #### '
-#   continuation_delimiter: "\nA: Let's think step by step. "
-# -
-  # label: svamp
-  # dataset_uri: eval/local_data/symbolic_problem_solving/svamp.jsonl # ADD YOUR OWN DATASET URI
-  # num_fewshot: [3]
-  # icl_task_type: question_answering
-  # continuation_delimiter: "\nUsing the formula below:\n"
-  # cot_delimiter: ' #### '
-  # question_prelimiter: "Q: "
-# -
-#   label: bigbench_qa_wikidata
-#   dataset_uri: eval/local_data/world_knowledge/bigbench_qa_wikidata.jsonl # ADD YOUR OWN DATASET URI
-#   num_fewshot: [10]
-#   icl_task_type: language_modeling
-# -
-#   label: arc_easy
-#   dataset_uri: eval/local_data/world_knowledge/arc_easy.jsonl # ADD YOUR OWN DATASET URI
-#   num_fewshot: [10]
-#   icl_task_type: multiple_choice
-#   continuation_delimiter: "\nAnswer: " # this separates questions from answers
-# -
-#   label: arc_challenge
-#   dataset_uri: eval/local_data/world_knowledge/arc_challenge.jsonl # ADD YOUR OWN DATASET URI
-#   num_fewshot: [10]
-#   icl_task_type: multiple_choice
-#   continuation_delimiter: "\nAnswer: " # this separates questions from answers
-# -
-#   label: mmlu
-#   dataset_uri: eval/local_data/world_knowledge/mmlu.jsonl # ADD YOUR OWN DATASET URI
-#   num_fewshot: [10]
-#   icl_task_type: multiple_choice
-#   continuation_delimiter: "\nAnswer: " # this separates questions from answers
-#   has_categories: true
-# -
-#   label: bigbench_misconceptions
-#   dataset_uri: eval/local_data/world_knowledge/bigbench_misconceptions.jsonl # ADD YOUR OWN DATASET URI
-#   num_fewshot: [10]
-#   icl_task_type: multiple_choice
-# -
-#   label: copa
-#   dataset_uri: eval/local_data/commonsense_reasoning/copa.jsonl # ADD YOUR OWN DATASET URI
-#   num_fewshot: [0]
-#   icl_task_type: multiple_choice
-# -
-#   label: siqa
-#   dataset_uri: eval/local_data/commonsense_reasoning/siqa.jsonl # ADD YOUR OWN DATASET URI
-#   num_fewshot: [10]
-#   icl_task_type: multiple_choice
-# -
-#   label: commonsense_qa
-#   dataset_uri: eval/local_data/commonsense_reasoning/commonsense_qa.jsonl # ADD YOUR OWN DATASET URI
-#   num_fewshot: [10]
-#   icl_task_type: multiple_choice
-# -
-#   label: piqa
-#   dataset_uri: eval/local_data/commonsense_reasoning/piqa.jsonl  # ADD YOUR OWN DATASET URI
-#   num_fewshot: [10]
-#   icl_task_type: multiple_choice
-#   continuation_delimiter: "\nAnswer: " # this separates questions from answers
-# -
-#   label: openbook_qa
-#   dataset_uri: eval/local_data/commonsense_reasoning/openbook_qa.jsonl # ADD YOUR OWN DATASET URI
-#   num_fewshot: [0]
-#   icl_task_type: multiple_choice
-# -
-#   label: bigbench_novel_concepts
-#   dataset_uri: eval/local_data/commonsense_reasoning/bigbench_novel_concepts.jsonl # ADD YOUR OWN DATASET URI
-#   num_fewshot: [10]
-#   icl_task_type: multiple_choice
-# -
-#   label: bigbench_strange_stories
-#   dataset_uri: eval/local_data/commonsense_reasoning/bigbench_strange_stories.jsonl # ADD YOUR OWN DATASET URI
-#   num_fewshot: [10]
-#   icl_task_type: multiple_choice
-# -
-#   label: bigbench_strategy_qa
-#   dataset_uri: eval/local_data/commonsense_reasoning/bigbench_strategy_qa.jsonl # ADD YOUR OWN DATASET URI
-#   num_fewshot: [10]
-#   icl_task_type: multiple_choice
-# -
-#   label: bigbench_strategy_qa_cot
-#   dataset_uri: eval/local_data/commonsense_reasoning/bigbench_strategy_qa_cot.jsonl # ADD YOUR OWN DATASET URI
-#   num_fewshot: [3]
-#   icl_task_type: question_answering
-#   cot_delimiter: " The answer is "
-#   continuation_delimiter: "Let's think step by step. "
-# -
-#   label: lambada_openai
-#   dataset_uri: eval/local_data/language_understanding/lambada_openai.jsonl
-#   num_fewshot: [0]
-#   icl_task_type: language_modeling
-# -
-#   label: hellaswag
-#   dataset_uri: eval/local_data/language_understanding/hellaswag.jsonl # ADD YOUR OWN DATASET URI
-#   num_fewshot: [10]
-#   icl_task_type: multiple_choice
-# -
-#   label: winograd
-#   dataset_uri: eval/local_data/language_understanding/winograd_wsc.jsonl # ADD YOUR OWN DATASET URI
-#   num_fewshot: [0]
-#   icl_task_type: schema
-# -
-#   label: winogrande
-#   dataset_uri: eval/local_data/language_understanding/winogrande.jsonl # ADD YOUR OWN DATASET URI
-#   num_fewshot: [0]
-#   icl_task_type: schema
-# -
-#   label: bigbench_conlang_translation
-#   dataset_uri: eval/local_data/language_understanding/bigbench_conlang_translation.jsonl
-#   num_fewshot: [0]
-#   icl_task_type: language_modeling
-# -
-#   label: bigbench_language_identification
-#   dataset_uri: eval/local_data/language_understanding/bigbench_language_identification.jsonl
-#   num_fewshot: [10]
-#   icl_task_type: multiple_choice
-# -
-#   label: bigbench_conceptual_combinations
-#   dataset_uri: eval/local_data/language_understanding/bigbench_conceptual_combinations.jsonl
-#   num_fewshot: [10]
-#   icl_task_type: multiple_choice
-# -
-#   label: bigbench_elementary_math_qa
-#   dataset_uri: eval/local_data/symbolic_problem_solving/bigbench_elementary_math_qa.jsonl
-#   num_fewshot: [10]
-#   icl_task_type: multiple_choice
-# -
-#   label: bigbench_dyck_languages
-#   dataset_uri: eval/local_data/symbolic_problem_solving/bigbench_dyck_languages.jsonl
-#   num_fewshot: [10]
-#   icl_task_type: language_modeling
-# -
-#   label: agi_eval_lsat_ar
-#   dataset_uri: eval/local_data/symbolic_problem_solving/agi_eval_lsat_ar.jsonl # ADD YOUR OWN DATASET URI
-#   num_fewshot: [3]
-#   icl_task_type: language_modeling
-#   continuation_delimiter: "\nA: " # this separates questions from answers
-# -
-#   label: bigbench_cs_algorithms
-#   dataset_uri: eval/local_data/symbolic_problem_solving/bigbench_cs_algorithms.jsonl
-#   num_fewshot: [10]
-#   icl_task_type: language_modeling
-# -
-#   label: bigbench_logical_deduction
-#   dataset_uri: eval/local_data/symbolic_problem_solving/bigbench_logical_deduction.jsonl
-#   num_fewshot: [10]
-#   icl_task_type: multiple_choice
-# -
-#   label: bigbench_operators
-#   dataset_uri: eval/local_data/symbolic_problem_solving/bigbench_operators.jsonl
-#   num_fewshot: [10]
-#   icl_task_type: language_modeling
-# -
-#   label: bigbench_repeat_copy_logic
-#   dataset_uri: eval/local_data/symbolic_problem_solving/bigbench_repeat_copy_logic.jsonl
-#   num_fewshot: [10]
-#   icl_task_type: language_modeling
-# -
-#   label: simple_arithmetic_nospaces
-#   dataset_uri: eval/local_data/symbolic_problem_solving/simple_arithmetic_nospaces.jsonl
-#   num_fewshot: [10]
-#   icl_task_type: language_modeling
-# -
-#   label: simple_arithmetic_withspaces
-#   dataset_uri: eval/local_data/symbolic_problem_solving/simple_arithmetic_withspaces.jsonl
-#   num_fewshot: [10]
-#   icl_task_type: language_modeling
-# -
-#   label: math_qa
-#   dataset_uri: eval/local_data/symbolic_problem_solving/math_qa.jsonl
-#   num_fewshot: [10]
-#   icl_task_type: multiple_choice
-# -
-#   label: logi_qa
-#   dataset_uri: eval/local_data/symbolic_problem_solving/logi_qa.jsonl
-#   num_fewshot: [10]
-#   icl_task_type: multiple_choice
-#   continuation_delimiter: "\nAnswer: " # this separates questions from answers
-# -
-#   label: pubmed_qa_labeled
-#   dataset_uri: eval/local_data/reading_comprehension/pubmed_qa_labeled.jsonl # ADD YOUR OWN DATASET URI
-#   num_fewshot: [10]
-#   icl_task_type: language_modeling
-# -
-#   label: squad
-#   dataset_uri: eval/local_data/reading_comprehension/squad.jsonl # ADD YOUR OWN DATASET URI
-#   num_fewshot: [10]
-#   icl_task_type: language_modeling
-# -
-#   label: agi_eval_lsat_rc
-#   dataset_uri: eval/local_data/reading_comprehension/agi_eval_lsat_rc.jsonl # ADD YOUR OWN DATASET URI
-#   num_fewshot: [3]
-#   icl_task_type: language_modeling
-#   continuation_delimiter: "\nA: " # this separates questions from answers
-# -
-#   label: agi_eval_lsat_lr
-#   dataset_uri: eval/local_data/reading_comprehension/agi_eval_lsat_lr.jsonl # ADD YOUR OWN DATASET URI
-#   num_fewshot: [3]
-#   icl_task_type: language_modeling
-#   continuation_delimiter: "\nA: " # this separates questions from answers
-# -
-#   label: coqa
-#   dataset_uri: eval/local_data/reading_comprehension/coqa.jsonl # ADD YOUR OWN DATASET URI
-#   num_fewshot: [0]
-#   icl_task_type: language_modeling
-# -
-#   label: bigbench_understanding_fables
-#   dataset_uri: eval/local_data/reading_comprehension/bigbench_understanding_fables.jsonl # ADD YOUR OWN DATASET URI
-#   num_fewshot: [10]
-#   icl_task_type: multiple_choice
-# -
-#   label: boolq
-#   dataset_uri: eval/local_data/reading_comprehension/boolq.jsonl # ADD YOUR OWN DATASET URI
-#   num_fewshot: [10]
-#   icl_task_type: multiple_choice
-#   continuation_delimiter: "\nAnswer: " # this separates questions from answers
-# -
-#   label: agi_eval_sat_en
-#   dataset_uri: eval/local_data/reading_comprehension/agi_eval_sat_en.jsonl # ADD YOUR OWN DATASET URI
-#   num_fewshot: [3]
-#   icl_task_type: question_answering
-#   cot_delimiter: ' #### '
-#   continuation_delimiter: "\nA: Let's think step by step. "
-# -
-#   label: winogender_mc_female
-#   dataset_uri: eval/local_data/safety/winogender_mc_female.jsonl # ADD YOUR OWN DATASET URI
-#   num_fewshot: [10]
-#   icl_task_type: multiple_choice
-# -
-#   label: winogender_mc_male
-#   dataset_uri: eval/local_data/safety/winogender_mc_female.jsonl # ADD YOUR OWN DATASET URI
-#   num_fewshot: [10]
-#   icl_task_type: multiple_choice
-=======
--
-  label: jeopardy
-  dataset_uri: eval/local_data/world_knowledge/jeopardy_all.jsonl # ADD YOUR OWN DATASET URI
-  num_fewshot: [10]
-  icl_task_type: language_modeling
-  continuation_delimiter: "\nAnswer: " # this separates questions from answers
-  has_categories: true
+-
+  label: agi_eval_sat_math
+  dataset_uri: eval/local_data/symbolic_problem_solving/agi_eval_sat_math.jsonl # ADD YOUR OWN DATASET URI
+  num_fewshot: [3]
+  icl_task_type: question_answering
+  cot_delimiter: ' #### '
+  continuation_delimiter: "\nA: Let's think step by step. "
+-
+  label: aqua
+  dataset_uri: eval/local_data/symbolic_problem_solving/aqua.jsonl # ADD YOUR OWN DATASET URI
+  num_fewshot: [3]
+  icl_task_type: question_answering
+  cot_delimiter: ' #### '
+  continuation_delimiter: "\nA: Let's think step by step. "
+-
+  label: svamp
+  dataset_uri: eval/local_data/symbolic_problem_solving/svamp.jsonl # ADD YOUR OWN DATASET URI
+  num_fewshot: [3]
+  icl_task_type: question_answering
+  continuation_delimiter: "\nUsing the formula below:\n"
+  cot_delimiter: ' #### '
+  question_prelimiter: "Q: "
 -
   label: bigbench_qa_wikidata
   dataset_uri: eval/local_data/world_knowledge/bigbench_qa_wikidata.jsonl # ADD YOUR OWN DATASET URI
@@ -309,6 +76,16 @@
   num_fewshot: [0]
   icl_task_type: multiple_choice
 -
+  label: siqa
+  dataset_uri: eval/local_data/commonsense_reasoning/siqa.jsonl # ADD YOUR OWN DATASET URI
+  num_fewshot: [10]
+  icl_task_type: multiple_choice
+-
+  label: commonsense_qa
+  dataset_uri: eval/local_data/commonsense_reasoning/commonsense_qa.jsonl # ADD YOUR OWN DATASET URI
+  num_fewshot: [10]
+  icl_task_type: multiple_choice
+-
   label: piqa
   dataset_uri: eval/local_data/commonsense_reasoning/piqa.jsonl  # ADD YOUR OWN DATASET URI
   num_fewshot: [10]
@@ -335,6 +112,13 @@
   num_fewshot: [10]
   icl_task_type: multiple_choice
 -
+  label: bigbench_strategy_qa_cot
+  dataset_uri: eval/local_data/commonsense_reasoning/bigbench_strategy_qa_cot.jsonl # ADD YOUR OWN DATASET URI
+  num_fewshot: [3]
+  icl_task_type: question_answering
+  cot_delimiter: " The answer is "
+  continuation_delimiter: "Let's think step by step. "
+-
   label: lambada_openai
   dataset_uri: eval/local_data/language_understanding/lambada_openai.jsonl
   num_fewshot: [0]
@@ -380,6 +164,12 @@
   num_fewshot: [10]
   icl_task_type: language_modeling
 -
+  label: agi_eval_lsat_ar
+  dataset_uri: eval/local_data/symbolic_problem_solving/agi_eval_lsat_ar.jsonl # ADD YOUR OWN DATASET URI
+  num_fewshot: [3]
+  icl_task_type: language_modeling
+  continuation_delimiter: "\nA: " # this separates questions from answers
+-
   label: bigbench_cs_algorithms
   dataset_uri: eval/local_data/symbolic_problem_solving/bigbench_cs_algorithms.jsonl
   num_fewshot: [10]
@@ -431,6 +221,23 @@
   num_fewshot: [10]
   icl_task_type: language_modeling
 -
+  label: agi_eval_lsat_rc
+  dataset_uri: eval/local_data/reading_comprehension/agi_eval_lsat_rc.jsonl # ADD YOUR OWN DATASET URI
+  num_fewshot: [3]
+  icl_task_type: language_modeling
+  continuation_delimiter: "\nA: " # this separates questions from answers
+-
+  label: agi_eval_lsat_lr
+  dataset_uri: eval/local_data/reading_comprehension/agi_eval_lsat_lr.jsonl # ADD YOUR OWN DATASET URI
+  num_fewshot: [3]
+  icl_task_type: language_modeling
+  continuation_delimiter: "\nA: " # this separates questions from answers
+-
+  label: coqa
+  dataset_uri: eval/local_data/reading_comprehension/coqa.jsonl # ADD YOUR OWN DATASET URI
+  num_fewshot: [0]
+  icl_task_type: language_modeling
+-
   label: bigbench_understanding_fables
   dataset_uri: eval/local_data/reading_comprehension/bigbench_understanding_fables.jsonl # ADD YOUR OWN DATASET URI
   num_fewshot: [10]
@@ -441,6 +248,23 @@
   num_fewshot: [10]
   icl_task_type: multiple_choice
   continuation_delimiter: "\nAnswer: " # this separates questions from answers
+-
+  label: agi_eval_sat_en
+  dataset_uri: eval/local_data/reading_comprehension/agi_eval_sat_en.jsonl # ADD YOUR OWN DATASET URI
+  num_fewshot: [3]
+  icl_task_type: question_answering
+  cot_delimiter: ' #### '
+  continuation_delimiter: "\nA: Let's think step by step. "
+-
+  label: winogender_mc_female
+  dataset_uri: eval/local_data/safety/winogender_mc_female.jsonl # ADD YOUR OWN DATASET URI
+  num_fewshot: [10]
+  icl_task_type: multiple_choice
+-
+  label: winogender_mc_male
+  dataset_uri: eval/local_data/safety/winogender_mc_female.jsonl # ADD YOUR OWN DATASET URI
+  num_fewshot: [10]
+  icl_task_type: multiple_choice
 -
   label: human_eval
   dataset_uri: eval/local_data/programming/human_eval.jsonl # ADD YOUR OWN DATASET URI
@@ -461,5 +285,4 @@
   num_fewshot: [0]
   pass_at_k: 1
   num_beams: 20
-  icl_task_type: code_evaluation
->>>>>>> 94100fb6
+  icl_task_type: code_evaluation